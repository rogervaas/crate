/*
 * Licensed to CRATE Technology GmbH ("Crate") under one or more contributor
 * license agreements.  See the NOTICE file distributed with this work for
 * additional information regarding copyright ownership.  Crate licenses
 * this file to you under the Apache License, Version 2.0 (the "License");
 * you may not use this file except in compliance with the License.  You may
 * obtain a copy of the License at
 *
 *   http://www.apache.org/licenses/LICENSE-2.0
 *
 * Unless required by applicable law or agreed to in writing, software
 * distributed under the License is distributed on an "AS IS" BASIS, WITHOUT
 * WARRANTIES OR CONDITIONS OF ANY KIND, either express or implied.  See the
 * License for the specific language governing permissions and limitations
 * under the License.
 *
 * However, if you have executed another commercial license agreement
 * with Crate these terms will supersede the license and you may use the
 * software solely pursuant to the terms of the relevant commercial agreement.
 */

package io.crate.planner;

import com.carrotsearch.hppc.procedures.ObjectProcedure;
import com.google.common.base.Optional;
import com.google.common.base.Preconditions;
import com.google.common.collect.ImmutableList;
import com.google.common.collect.ImmutableMap;
import com.google.common.collect.Iterables;
import com.google.common.collect.Lists;
import io.crate.Constants;
import io.crate.analyze.*;
import io.crate.analyze.relations.AnalyzedRelation;
import io.crate.analyze.relations.RelationVisitor;
import io.crate.analyze.relations.TableRelation;
import io.crate.analyze.validator.SortSymbolValidator;
import io.crate.analyze.where.WhereClauseAnalyzer;
import io.crate.analyze.where.WhereClauseContext;
import io.crate.exceptions.UnhandledServerException;
import io.crate.exceptions.UnsupportedFeatureException;
import io.crate.metadata.*;
import io.crate.metadata.doc.DocSysColumns;
import io.crate.metadata.table.TableInfo;
import io.crate.operation.aggregation.impl.CountAggregation;
import io.crate.operation.aggregation.impl.SumAggregation;
import io.crate.operation.predicate.MatchPredicate;
import io.crate.operation.projectors.TopN;
import io.crate.planner.node.ddl.*;
import io.crate.planner.node.dml.ESDeleteByQueryNode;
import io.crate.planner.node.dml.ESDeleteNode;
import io.crate.planner.node.dml.ESIndexNode;
import io.crate.planner.node.dml.ESUpdateNode;
import io.crate.planner.node.dql.*;
import io.crate.planner.projection.*;
import io.crate.planner.symbol.*;
import io.crate.planner.v2.ConsumingPlanner;
import io.crate.types.DataType;
import io.crate.types.DataTypes;
import io.crate.types.LongType;
import org.elasticsearch.cluster.ClusterService;
import org.elasticsearch.cluster.node.DiscoveryNodes;
import org.elasticsearch.common.inject.Inject;
import org.elasticsearch.common.inject.Singleton;
import org.elasticsearch.common.logging.ESLogger;
import org.elasticsearch.common.logging.Loggers;
import org.elasticsearch.common.settings.ImmutableSettings;
import org.elasticsearch.common.settings.Settings;

import javax.annotation.Nullable;
import java.io.IOException;
import java.util.*;
import java.util.concurrent.atomic.AtomicInteger;

import static com.google.common.base.MoreObjects.firstNonNull;
import static io.crate.planner.symbol.Field.unwrap;

@Singleton
public class Planner extends AnalyzedStatementVisitor<Planner.Context, Plan> {

    static final PlannerAggregationSplitter splitter = new PlannerAggregationSplitter();

    private final ESLogger logger = Loggers.getLogger(getClass());
    private final RelationPlanner relationPlanner = new RelationPlanner();
    private final ClusterService clusterService;
    private Functions functions;
    private AnalysisMetaData analysisMetaData;
    private AggregationProjection localMergeProjection;

    protected static class Context {
        public final Optional<ColumnIndexWriterProjection> indexWriterProjection;

        Context() {
            this(null);
        }

        Context(@Nullable ColumnIndexWriterProjection indexWriterProjection) {
            this.indexWriterProjection = Optional.fromNullable(indexWriterProjection);
        }
    }

    private static final Context EMPTY_CONTEXT = new Context();

    @Inject
    public Planner(ClusterService clusterService, AnalysisMetaData analysisMetaData) {
        this.clusterService = clusterService;
        this.functions = analysisMetaData.functions();
        this.analysisMetaData = analysisMetaData;
    }

    /**
     * dispatch plan creation based on analysis type
     *
     * @param analysis analysis to create plan from
     * @return plan
     */
    public Plan plan(Analysis analysis) {
        AnalyzedStatement analyzedStatement = analysis.analyzedStatement();
        assert !analyzedStatement.hasNoResult() : "analysis has no result. we're wrong here";
        return process(analyzedStatement, EMPTY_CONTEXT);
    }

    @Override
    protected Plan visitAnalyzedStatement(AnalyzedStatement analyzedStatement, Context context) {
        throw new UnsupportedOperationException(String.format("AnalyzedStatement \"%s\" not supported.", analyzedStatement));
    }

    @Override
    protected Plan visitSelectStatement(SelectAnalyzedStatement statement, Context context) {
        return relationPlanner.process(statement, context);
    }

    @Override
    protected Plan visitInsertFromValuesStatement(InsertFromValuesAnalyzedStatement analysis, Context context) {
        Preconditions.checkState(!analysis.sourceMaps().isEmpty(), "no values given");
        Plan plan = new Plan();
        ESIndex(analysis, plan);
        return plan;
    }

    @Override
    protected Plan visitInsertFromSubQueryStatement(InsertFromSubQueryAnalyzedStatement analysis, Context context) {
        List<ColumnIdent> columns = Lists.transform(analysis.columns(), new com.google.common.base.Function<Reference, ColumnIdent>() {
            @Nullable
            @Override
            public ColumnIdent apply(@Nullable Reference input) {
                if (input == null) {
                    return null;
                }
                return input.info().ident().columnIdent();
            }
        });
        ColumnIndexWriterProjection indexWriterProjection = new ColumnIndexWriterProjection(
                analysis.tableInfo().ident().name(),
                analysis.tableInfo().primaryKey(),
                columns,
                analysis.primaryKeyColumnIndices(),
                analysis.partitionedByIndices(),
                analysis.routingColumn(),
                analysis.routingColumnIndex(),
                ImmutableSettings.EMPTY, // TODO: define reasonable writersettings
                analysis.tableInfo().isPartitioned()
        );
        return relationPlanner.process(analysis.subQueryRelation(), new Context(indexWriterProjection));
    }

    @Override
    protected Plan visitUpdateStatement(UpdateAnalyzedStatement statement, Context context) {
        Plan plan = new Plan();
        assert statement.sourceRelation() instanceof TableRelation : "sourceRelation of update statement must be a TableRelation";
        TableRelation tableRelation = (TableRelation) statement.sourceRelation();
        TableInfo tableInfo = tableRelation.tableInfo();

        for (UpdateAnalyzedStatement.NestedAnalyzedStatement nestedAnalysis : statement.nestedStatements()) {
            WhereClauseAnalyzer whereClauseAnalyzer = new WhereClauseAnalyzer(analysisMetaData, tableRelation);
            WhereClauseContext whereClauseContext = whereClauseAnalyzer.analyze(nestedAnalysis.whereClause());
            WhereClause whereClause = whereClauseContext.whereClause();

            if (!whereClause.noMatch() || !(tableInfo.isPartitioned() && whereClause.partitions().isEmpty())) {
                ESUpdateNode node = new ESUpdateNode(
                        indices(tableInfo, whereClause),
                        nestedAnalysis.assignments(),
                        whereClause,
                        whereClauseContext.ids(),
                        whereClauseContext.routingValues()
                );
                plan.add(node);
            }
        }
        return plan;
    }

    @Override
    protected Plan visitDeleteStatement(DeleteAnalyzedStatement analyzedStatement, Context context) {
        Plan plan = new Plan();
        TableRelation tableRelation = (TableRelation) analyzedStatement.analyzedRelation();
        WhereClauseAnalyzer whereClauseAnalyzer = new WhereClauseAnalyzer(analysisMetaData, tableRelation);
        for (WhereClause whereClause : analyzedStatement.whereClauses()) {
            WhereClauseContext whereClauseContext = whereClauseAnalyzer.analyze(whereClause);
            if (whereClauseContext.ids().size() == 1 && whereClauseContext.routingValues().size() == 1) {
                ESDelete(tableRelation.tableInfo(), whereClauseContext, plan);
            } else {
                ESDeleteByQuery(tableRelation.tableInfo(), whereClauseContext, plan);
            }
        }
        return plan;
    }

    @Override
    protected Plan visitCopyStatement(final CopyAnalyzedStatement analysis, Context context) {
        Plan plan = new Plan();
        if (analysis.mode() == CopyAnalyzedStatement.Mode.FROM) {
            copyFromPlan(analysis, plan);
        } else if (analysis.mode() == CopyAnalyzedStatement.Mode.TO) {
            copyToPlan(analysis, plan);
        }

        return plan;
    }

    private void copyToPlan(CopyAnalyzedStatement analysis, Plan plan) {
        TableInfo tableInfo = analysis.table();
        WriterProjection projection = new WriterProjection();
        projection.uri(analysis.uri());
        projection.isDirectoryUri(analysis.directoryUri());
        projection.settings(analysis.settings());

        PlannerContextBuilder contextBuilder = new PlannerContextBuilder();
        if (analysis.outputSymbols() != null && !analysis.outputSymbols().isEmpty()) {
            List<Symbol> columns = new ArrayList<>(analysis.outputSymbols().size());
            for (Symbol symbol : analysis.outputSymbols()) {
                columns.add(DocReferenceConverter.convertIfPossible(unwrap(symbol), analysis.table()));
            }
            contextBuilder = contextBuilder.output(columns);
            projection.inputs(contextBuilder.outputs());
        } else {
            Reference sourceRef;
            if (analysis.table().isPartitioned() && analysis.partitionIdent() == null) {
                // table is partitioned, insert partitioned columns into the output
                sourceRef = new Reference(analysis.table().getReferenceInfo(DocSysColumns.DOC));
                Map<ColumnIdent, Symbol> overwrites = new HashMap<>();
                for (ReferenceInfo referenceInfo : analysis.table().partitionedByColumns()) {
                    overwrites.put(referenceInfo.ident().columnIdent(), new Reference(referenceInfo));
                }
                projection.overwrites(overwrites);
            } else {
                sourceRef = new Reference(analysis.table().getReferenceInfo(DocSysColumns.RAW));
            }
            contextBuilder = contextBuilder.output(ImmutableList.<Symbol>of(sourceRef));
        }
        CollectNode collectNode = PlanNodeBuilder.collect(
                tableInfo,
                analysis.whereClause(),
                contextBuilder.toCollect(),
                ImmutableList.<Projection>of(projection),
                analysis.partitionIdent()
        );
        plan.add(collectNode);
        MergeNode mergeNode = PlanNodeBuilder.localMerge(
                ImmutableList.<Projection>of(localMergeProjection()), collectNode);
        plan.add(mergeNode);
    }

    private void copyFromPlan(CopyAnalyzedStatement analysis, Plan plan) {
        /**
         * copy from has two "modes":
         *
         * 1: non-partitioned tables or partitioned tables with partition ident --> import into single es index
         *    -> collect raw source and import as is
         *
         * 2: partitioned table without partition ident
         *    -> collect document and partition by values
         *    -> exclude partitioned by columns from document
         *    -> insert into es index (partition determined by partition by value)
         */

        TableInfo table = analysis.table();
        int clusteredByPrimaryKeyIdx = table.primaryKey().indexOf(analysis.table().clusteredBy());
        List<String> partitionedByNames;
        List<ColumnIdent> partitionByColumns;
        String tableName;

        if (analysis.partitionIdent() == null) {
            tableName = table.ident().esName();
            if (table.isPartitioned()) {
                partitionedByNames = Lists.newArrayList(
                        Lists.transform(table.partitionedBy(), ColumnIdent.GET_FQN_NAME_FUNCTION));
                partitionByColumns = table.partitionedBy();
            } else {
                partitionedByNames = Collections.emptyList();
                partitionByColumns = Collections.emptyList();
            }
        } else {
            assert table.isPartitioned() : "table must be partitioned if partitionIdent is set";
            // partitionIdent is present -> possible to index raw source into concrete es index
            tableName = PartitionName.fromPartitionIdent(table.ident().schema(), table.ident().name(), analysis.partitionIdent()).stringValue();
            partitionedByNames = Collections.emptyList();
            partitionByColumns = Collections.emptyList();
        }

        SourceIndexWriterProjection sourceIndexWriterProjection = new SourceIndexWriterProjection(
                tableName,
                table.primaryKey(),
                partitionByColumns,
                table.clusteredBy(),
                clusteredByPrimaryKeyIdx,
                analysis.settings(),
                null,
                partitionedByNames.size() > 0 ? partitionedByNames.toArray(new String[partitionedByNames.size()]) : null,
                table.isPartitioned() // autoCreateIndices
        );
        List<Projection> projections = Arrays.<Projection>asList(sourceIndexWriterProjection);
        partitionedByNames.removeAll(Lists.transform(table.primaryKey(), ColumnIdent.GET_FQN_NAME_FUNCTION));
        int referencesSize = table.primaryKey().size() + partitionedByNames.size() + 1;
        referencesSize = clusteredByPrimaryKeyIdx == -1 ? referencesSize + 1 : referencesSize;

        List<Symbol> toCollect = new ArrayList<>(referencesSize);
        // add primaryKey columns
        for (ColumnIdent primaryKey : table.primaryKey()) {
            toCollect.add(new Reference(table.getReferenceInfo(primaryKey)));
        }

        // add partitioned columns (if not part of primaryKey)
        for (String partitionedColumn : partitionedByNames) {
            toCollect.add(
                    new Reference(table.getReferenceInfo(ColumnIdent.fromPath(partitionedColumn)))
            );
        }
        // add clusteredBy column (if not part of primaryKey)
        if (clusteredByPrimaryKeyIdx == -1) {
            toCollect.add(
                    new Reference(table.getReferenceInfo(table.clusteredBy())));
        }
        // finally add _raw or _doc
        if (table.isPartitioned() && analysis.partitionIdent() == null) {
            toCollect.add(new Reference(table.getReferenceInfo(DocSysColumns.DOC)));
        } else {
            toCollect.add(new Reference(table.getReferenceInfo(DocSysColumns.RAW)));
        }

        DiscoveryNodes allNodes = clusterService.state().nodes();
        FileUriCollectNode collectNode = new FileUriCollectNode(
                "copyFrom",
                generateRouting(allNodes, analysis.settings().getAsInt("num_readers", allNodes.getSize())),
                analysis.uri(),
                toCollect,
                projections,
                analysis.settings().get("compression", null),
                analysis.settings().getAsBoolean("shared", null)
        );
        PlanNodeBuilder.setOutputTypes(collectNode);
        plan.add(collectNode);
        plan.add(PlanNodeBuilder.localMerge(
                ImmutableList.<Projection>of(localMergeProjection()), collectNode));
    }

    private Routing generateRouting(DiscoveryNodes allNodes, int maxNodes) {
        final AtomicInteger counter = new AtomicInteger(maxNodes);
        final Map<String, Map<String, Set<Integer>>> locations = new HashMap<>();
        allNodes.dataNodes().keys().forEach(new ObjectProcedure<String>() {
            @Override
            public void apply(String value) {
                if (counter.getAndDecrement() > 0) {
                    locations.put(value, ImmutableMap.<String, Set<Integer>>of());
                }
            }
        });
        return new Routing(locations);
    }

    @Override
    protected Plan visitDDLAnalyzedStatement(AbstractDDLAnalyzedStatement statement, Context context) {
        Plan plan = new Plan();
        plan.add(new GenericDDLPlanNode(statement));
        return plan;
    }

    @Override
    protected Plan visitDropTableStatement(DropTableAnalyzedStatement analysis, Context context) {
        Plan plan = new Plan();
        plan.add(new DropTableNode(analysis.table()));
        return plan;
    }

    @Override
    protected Plan visitCreateTableStatement(CreateTableAnalyzedStatement analysis, Context context) {
        Plan plan = new Plan();
        TableIdent tableIdent = analysis.tableIdent();

        CreateTableNode createTableNode;
        if (analysis.isPartitioned()) {
            createTableNode = CreateTableNode.createPartitionedTableNode(
                    tableIdent,
                    analysis.tableParameter().settings().getByPrefix("index."),
                    analysis.mapping(),
                    analysis.templateName(),
                    analysis.templatePrefix()
            );
        } else {
            createTableNode = CreateTableNode.createTableNode(
                    tableIdent,
                    analysis.tableParameter().settings(),
                    analysis.mapping()
            );
        }
        plan.add(createTableNode);
        return plan;
    }

    @Override
    protected Plan visitCreateAnalyzerStatement(CreateAnalyzerAnalyzedStatement analysis, Context context) {
        Plan plan = new Plan();

        Settings analyzerSettings;
        try {
            analyzerSettings = analysis.buildSettings();
        } catch (IOException ioe) {
            throw new UnhandledServerException("Could not build analyzer Settings", ioe);
        }

        ESClusterUpdateSettingsNode node = new ESClusterUpdateSettingsNode(analyzerSettings);
        plan.add(node);
        return plan;
    }

    @Override
    public Plan visitSetStatement(SetAnalyzedStatement analysis, Context context) {
        Plan plan = new Plan();
        ESClusterUpdateSettingsNode node;
        if (analysis.isReset()) {
            // always reset persistent AND transient settings
            node = new ESClusterUpdateSettingsNode(analysis.settingsToRemove(), analysis.settingsToRemove());
        } else {
            if (analysis.isPersistent()) {
                node = new ESClusterUpdateSettingsNode(analysis.settings());
            } else {
                node = new ESClusterUpdateSettingsNode(ImmutableSettings.EMPTY, analysis.settings());
            }
        }
        plan.add(node);
        return plan;
    }

    private void ESDelete(TableInfo tableInfo, WhereClauseContext whereClauseContext, Plan plan) {
        assert whereClauseContext.ids().size() == 1 && whereClauseContext.routingValues().size() == 1;
        plan.add(new ESDeleteNode(
                indices(tableInfo, whereClauseContext.whereClause())[0],
                whereClauseContext.ids().get(0),
                whereClauseContext.routingValues().get(0),
                whereClauseContext.whereClause().version()));
    }

    private void ESDeleteByQuery(TableInfo tableInfo, WhereClauseContext whereClauseContext, Plan plan) {
        WhereClause whereClause = whereClauseContext.whereClause();

        String[] indices = indices(tableInfo, whereClause);
        if (indices.length > 0 && !whereClause.noMatch()) {
            if (!whereClause.hasQuery() && tableInfo.isPartitioned()) {
                for (String index : indices) {
                    plan.add(new ESDeleteIndexNode(index, true));
                }
            } else {
                // TODO: if we allow queries like 'partitionColumn=X or column=Y' which is currently
                // forbidden through analysis, we must issue deleteByQuery request in addition
                // to above deleteIndex request(s)
                ESDeleteByQueryNode node = new ESDeleteByQueryNode(indices, whereClause);
                plan.add(node);
            }
        }
    }

    private void normalSelect(SelectAnalyzedStatement analysis,
                              TableInfo tableInfo,
                              WhereClauseContext whereClauseContext,
                              Plan plan,
                              Context context) {
        // node or shard level normal select

        // TODO: without locations the localMerge node can be removed and the topN projection
        // added to the collectNode.

        PlannerContextBuilder contextBuilder = new PlannerContextBuilder()
                .output(unwrap(analysis.outputSymbols()))
                .orderBy(unwrap(analysis.orderBy().orderBySymbols()));

        WhereClause whereClause = whereClauseContext.whereClause();

        ImmutableList<Projection> projections;
        if (analysis.isLimited()) {
            // if we have an offset we have to get as much docs from every node as we have offset+limit
            // otherwise results will be wrong
            TopNProjection tnp = new TopNProjection(
                    analysis.offset() + analysis.limit(),
                    0,
                    contextBuilder.orderBy(),
                    analysis.orderBy().reverseFlags(),
                    analysis.orderBy().nullsFirst()
            );
            tnp.outputs(contextBuilder.outputs());
            projections = ImmutableList.<Projection>of(tnp);
        } else if(context.indexWriterProjection.isPresent()) {
            // no limit, projection (index writer) will run on shard/CollectNode
            projections = ImmutableList.<Projection>of(context.indexWriterProjection.get());
        } else {
            projections = ImmutableList.of();
        }

        List<Symbol> toCollect;
        if (tableInfo.schemaInfo().systemSchema()) {
            toCollect = contextBuilder.toCollect();
        } else {
            toCollect = new ArrayList<>();
            for (Symbol symbol : contextBuilder.toCollect()) {
                toCollect.add(DocReferenceConverter.convertIfPossible(symbol, tableInfo));
            }
        }

        CollectNode collectNode = PlanNodeBuilder.collect(tableInfo, whereClause, toCollect, projections);
        plan.add(collectNode);
        ImmutableList.Builder<Projection> projectionBuilder = ImmutableList.builder();

        if (!context.indexWriterProjection.isPresent() || analysis.isLimited()) {
            // limit set, apply topN projection
            TopNProjection tnp = new TopNProjection(
                    firstNonNull(analysis.limit(), Constants.DEFAULT_SELECT_LIMIT),
                    analysis.offset(),
                    contextBuilder.orderBy(),
                    analysis.orderBy().reverseFlags(),
                    analysis.orderBy().nullsFirst()
            );
            tnp.outputs(contextBuilder.outputs());
            projectionBuilder.add(tnp);
        }
        if (context.indexWriterProjection.isPresent() && analysis.isLimited()) {
            // limit set, context projection (index writer) will run on handler
            projectionBuilder.add(context.indexWriterProjection.get());
        } else if (context.indexWriterProjection.isPresent() && !analysis.isLimited()) {
            // no limit -> no topN projection, use aggregation projection to merge node results
            projectionBuilder.add(localMergeProjection());
        }
        plan.add(PlanNodeBuilder.localMerge(projectionBuilder.build(), collectNode));
    }

    private void globalAggregates(SelectAnalyzedStatement analysis,
                                  TableInfo tableInfo,
                                  WhereClauseContext whereClauseContext,
                                  Plan plan,
                                  Context context) {
        String schema = tableInfo.ident().schema();
        WhereClause whereClause = whereClauseContext.whereClause();

        if ((schema == null || !tableInfo.schemaInfo().systemSchema())
                && hasOnlyGlobalCount(analysis.outputSymbols())
                && !analysis.hasSysExpressions()
                && !context.indexWriterProjection.isPresent()) {
            plan.add(new ESCountNode(indices(tableInfo, whereClauseContext.whereClause()), analysis.whereClause()));
            return;
        }
        // global aggregate: collect and partial aggregate on C and final agg on H
        PlannerContextBuilder contextBuilder = new PlannerContextBuilder(2).output(unwrap(analysis.outputSymbols()));

        // havingClause could be a Literal or Function.
        // if its a Literal and value is false, we'll never reach this point (no match),
        // otherwise (true value) having can be ignored
        Symbol havingClause = unwrap(analysis.havingClause());
        if (havingClause != null && havingClause.symbolType() == SymbolType.FUNCTION) {
            // replace aggregation symbols with input columns from previous projection
            havingClause = contextBuilder.having(havingClause);
        }

        AggregationProjection ap = new AggregationProjection();
        ap.aggregations(contextBuilder.aggregations());
        CollectNode collectNode = PlanNodeBuilder.collect(
                tableInfo,
                whereClause,
                contextBuilder.toCollect(),
                ImmutableList.<Projection>of(ap)
        );
        plan.add(collectNode);

        contextBuilder.nextStep();

        //// the handler stuff
        List<Projection> projections = new ArrayList<>();

        projections.add(new AggregationProjection(contextBuilder.aggregations()));

        if (havingClause != null) {
            FilterProjection fp = new FilterProjection((Function)havingClause);
            fp.outputs(contextBuilder.passThroughOutputs());
            projections.add(fp);
        }

        if (contextBuilder.aggregationsWrappedInScalar || havingClause != null) {
            // will filter out optional having symbols which are not selected
            TopNProjection topNProjection = new TopNProjection(1, 0);
            topNProjection.outputs(contextBuilder.outputs());
            projections.add(topNProjection);
        }
        if (context.indexWriterProjection.isPresent()) {
            projections.add(context.indexWriterProjection.get());
        }
        plan.add(PlanNodeBuilder.localMerge(projections, collectNode));
    }

    private boolean hasOnlyGlobalCount(List<Symbol> symbols) {
        if (symbols.size() != 1) {
            return false;
        }

        Symbol symbol = symbols.get(0);
        if (symbol.symbolType() != SymbolType.FUNCTION) {
            return false;
        }

        Function function = (Function)symbol;
        return (function.info().type() == FunctionInfo.Type.AGGREGATE
                && function.arguments().size() == 0
                && function.info().ident().name().equalsIgnoreCase(CountAggregation.NAME));
    }

    private void groupBy(SelectAnalyzedStatement analysis, TableInfo tableInfo, WhereClauseContext whereClauseContext, Plan plan, Context context) {
        if (tableInfo.schemaInfo().systemSchema() || !requiresDistribution(analysis, tableInfo)) {
            logger.debug("choosing non distributed group by plan for {}", analysis);
            nonDistributedGroupBy(analysis, tableInfo, whereClauseContext, plan, context);
        } else if (groupedByClusteredColumnOrPrimaryKeys(analysis, tableInfo)) {
            logger.debug("choosing optimized reduce on collect group by plan for {}", analysis);
            optimizedReduceOnCollectorGroupBy(analysis, tableInfo, whereClauseContext, plan, context);
        } else if (context.indexWriterProjection.isPresent()) {
            distributedWriterGroupBy(analysis, tableInfo, whereClauseContext, plan, context.indexWriterProjection.get());
        } else {
<<<<<<< HEAD
            logger.debug("choosing distributed group by for {}", analysis);
            distributedGroupBy(analysis, tableInfo, whereClauseContext, plan);
=======
            assert false : "this case should have been handled in the ConsumingPlanner";
>>>>>>> f4223965
        }
    }

    private static boolean requiresDistribution(SelectAnalyzedStatement analysis, TableInfo tableInfo) {
        Routing routing = tableInfo.getRouting(analysis.whereClause());
<<<<<<< HEAD
        if (!routing.hasLocations()) return false;
        if (routing.locations().size() > 1) return true;
        Map<String, Map<String, Set<Integer>>> locations = routing.locations();
        if (locations != null && locations.size() > 1) {
            return true;
        }
        return false;
    }

    private boolean groupedByClusteredColumnOrPrimaryKeys(SelectAnalyzedStatement analysis, TableInfo tableInfo) {
        List<Symbol> groupBy = analysis.groupBy();
        assert groupBy != null;
        if (groupBy.size() > 1) {
            return groupedByPrimaryKeys(groupBy, tableInfo.primaryKey());
        }

        // this also handles the case if there is only one primary key.
        // as clustered by column == pk column  in that case
        Symbol groupByKey = unwrap(groupBy.get(0));
        return (groupByKey instanceof Reference
                && ((Reference) groupByKey).info().ident().columnIdent().equals(tableInfo.clusteredBy()));
    }

    private boolean groupedByPrimaryKeys(List<Symbol> groupBy, List<ColumnIdent> primaryKeys) {
        if (groupBy.size() != primaryKeys.size()) {
            return false;
        }
        for (int i = 0, groupBySize = groupBy.size(); i < groupBySize; i++) {
            Symbol groupBySymbol = unwrap(groupBy.get(i));
            if (groupBySymbol instanceof Reference) {
                ColumnIdent pkIdent = primaryKeys.get(i);
                if (!pkIdent.equals(((Reference) groupBySymbol).info().ident().columnIdent())) {
                    return false;
                }
            } else {
                return false;
            }
        }
        return true;
=======
        return GroupByConsumer.requiresDistribution(tableInfo, unwrap(analysis.groupBy()), routing);
>>>>>>> f4223965
    }

    /**
     * grouping on doc tables by clustered column or primary keys, no distribution needed
     * only one aggregation step as the mappers (shards) have row-authority
     *
     * produces:
     *
     * SELECT:
     *  CollectNode ( GroupProjection, [FilterProjection], [TopN] )
     *  LocalMergeNode ( TopN )
     *
     * INSERT FROM QUERY:
     *  CollectNode ( GroupProjection, [FilterProjection], [TopN] )
     *  LocalMergeNode ( [TopN], IndexWriterProjection )
     */
    public void optimizedReduceOnCollectorGroupBy(SelectAnalyzedStatement analysis, TableInfo tableInfo, WhereClauseContext whereClauseContext, Plan plan, Context context) {
        assert groupedByClusteredColumnOrPrimaryKeys(analysis, tableInfo) : "not grouped by clustered column or primary keys";
        boolean ignoreSorting = context.indexWriterProjection.isPresent()
                && analysis.limit() == null
                && analysis.offset() == TopN.NO_OFFSET;
        int numAggregationSteps = 1;
        PlannerContextBuilder contextBuilder =
                new PlannerContextBuilder(numAggregationSteps, unwrap(analysis.groupBy()), ignoreSorting)
                        .output(unwrap(analysis.outputSymbols()))
                        .orderBy(unwrap(analysis.orderBy().orderBySymbols()));
        Symbol havingClause = unwrap(analysis.havingClause());
        if (havingClause != null && havingClause.symbolType() == SymbolType.FUNCTION) {
            // replace aggregation symbols with input columns from previous projection
            havingClause = contextBuilder.having(havingClause);
        }

        // mapper / collect
        List<Symbol> toCollect = contextBuilder.toCollect();

        // grouping
        GroupProjection groupProjection =
                new GroupProjection(contextBuilder.groupBy(), contextBuilder.aggregations());
        groupProjection.setRequiredGranularity(RowGranularity.SHARD);
        contextBuilder.addProjection(groupProjection);

        // optional having
        if (havingClause != null) {
            FilterProjection fp = new FilterProjection((Function)havingClause);
            fp.outputs(contextBuilder.genInputColumns(groupProjection.outputs(), groupProjection.outputs().size()));
            fp.requiredGranularity(RowGranularity.SHARD); // running on every shard
            contextBuilder.addProjection(fp);
        }

        // use topN on collector if needed
        TopNProjection topNReducer = getTopNForReducer(
                analysis,
                contextBuilder,
                contextBuilder.outputs());
        if (topNReducer != null) {
            contextBuilder.addProjection(topNReducer);
        }

        CollectNode collectNode = PlanNodeBuilder.collect(
                tableInfo,
                whereClauseContext.whereClause(),
                toCollect,
                contextBuilder.getAndClearProjections()
        );
        plan.add(collectNode);
        // handler
        
        if (!ignoreSorting) {
            List<Symbol> orderBy;
            List<Symbol> outputs;
            if (topNReducer == null) {
                orderBy = contextBuilder.orderBy();
                outputs = contextBuilder.outputs();
            } else {
                orderBy = contextBuilder.passThroughOrderBy();
                outputs = contextBuilder.passThroughOutputs();
            }

            TopNProjection topN = new TopNProjection(
                    firstNonNull(analysis.limit(), Constants.DEFAULT_SELECT_LIMIT),
                    analysis.offset(),
                    orderBy,
                    analysis.orderBy().reverseFlags(),
                    analysis.orderBy().nullsFirst()
            );
            topN.outputs(outputs);
            contextBuilder.addProjection(topN);
        }
        if (context.indexWriterProjection.isPresent()) {
            contextBuilder.addProjection(context.indexWriterProjection.get());
        }
        plan.add(PlanNodeBuilder.localMerge(contextBuilder.getAndClearProjections(), collectNode));
    }


    /**
     * Group by on System Tables (never needs distribution)
     * or Group by on user tables (RowGranulariy.DOC) with only one node.
     *
     * produces:
     *
     * SELECT:
     *  Collect ( GroupProjection ITER -> PARTIAL )
     *  LocalMerge ( GroupProjection PARTIAL -> FINAL, [FilterProjection], TopN )
     *
     * INSERT FROM QUERY:
     *  Collect ( GroupProjection ITER -> PARTIAL )
     *  LocalMerge ( GroupProjection PARTIAL -> FINAL, [FilterProjection], [TopN], IndexWriterProjection )
     */
    private void nonDistributedGroupBy(SelectAnalyzedStatement analysis,
                                       TableInfo tableInfo,
                                       WhereClauseContext whereClauseContext,
                                       Plan plan,
                                       Context context) {
        boolean ignoreSorting = context.indexWriterProjection.isPresent()
                && analysis.limit() == null
                && analysis.offset() == TopN.NO_OFFSET;
<<<<<<< HEAD
=======

        List<Symbol> groupBy = unwrap(analysis.groupBy());
        boolean groupedByClusteredPk = GroupByConsumer.groupedByClusteredColumnOrPrimaryKeys(tableInfo, groupBy);
>>>>>>> f4223965

        int numAggregationSteps = 2;

        PlannerContextBuilder contextBuilder =
<<<<<<< HEAD
                new PlannerContextBuilder(numAggregationSteps, unwrap(analysis.groupBy()), ignoreSorting)
                        .output(unwrap(analysis.outputSymbols()))
                        .orderBy(unwrap(analysis.orderBy().orderBySymbols()));
=======
                new PlannerContextBuilder(numAggregationSteps, groupBy, ignoreSorting)
                .output(unwrap(analysis.outputSymbols()))
                .orderBy(unwrap(analysis.orderBy().orderBySymbols()));
>>>>>>> f4223965

        Symbol havingClause = null;
        Symbol having = unwrap(analysis.havingClause());
        if (having != null && having.symbolType() == SymbolType.FUNCTION) {
            // extract collect symbols and such from having clause
            havingClause = contextBuilder.having(having);
        }

        // mapper / collect
        GroupProjection groupProjection =
                new GroupProjection(contextBuilder.groupBy(), contextBuilder.aggregations());
        contextBuilder.addProjection(groupProjection);

        CollectNode collectNode = PlanNodeBuilder.collect(
                tableInfo,
                whereClauseContext.whereClause(),
                contextBuilder.toCollect(),
                contextBuilder.getAndClearProjections()
        );
        plan.add(collectNode);

        // handler
        contextBuilder.nextStep();
        Projection handlerGroupProjection = new GroupProjection(contextBuilder.groupBy(), contextBuilder.aggregations());
        contextBuilder.addProjection(handlerGroupProjection);
        if (havingClause != null) {
            FilterProjection fp = new FilterProjection((Function)havingClause);
            fp.outputs(contextBuilder.genInputColumns(handlerGroupProjection.outputs(), handlerGroupProjection.outputs().size()));
            contextBuilder.addProjection(fp);
        }
        if (!ignoreSorting) {
            TopNProjection topN = new TopNProjection(
                    firstNonNull(analysis.limit(), Constants.DEFAULT_SELECT_LIMIT),
                    analysis.offset(),
                    contextBuilder.orderBy(),
                    analysis.orderBy().reverseFlags(),
                    analysis.orderBy().nullsFirst()
            );
            topN.outputs(contextBuilder.outputs());
            contextBuilder.addProjection(topN);
        }
        if (context.indexWriterProjection.isPresent()) {
            contextBuilder.addProjection(context.indexWriterProjection.get());
        }
        plan.add(PlanNodeBuilder.localMerge(contextBuilder.getAndClearProjections(), collectNode));
    }

    /**
     * returns a topNProjection intended for the reducer in a group by query.
     *
     * result will be null if topN on reducer is not needed or possible.
     *
     * the limit given to the topN projection will be limit + offset because there will be another
     * @param outputs list of outputs to add to the topNProjection if applicable.
     */
    @Nullable
    private TopNProjection getTopNForReducer(SelectAnalyzedStatement analysis,
                                             PlannerContextBuilder contextBuilder,
                                             List<Symbol> outputs) {
        if (requireLimitOnReducer(analysis, contextBuilder.aggregationsWrappedInScalar)) {
            TopNProjection topN = new TopNProjection(
                    firstNonNull(analysis.limit(), Constants.DEFAULT_SELECT_LIMIT) + analysis.offset(),
                    0,
                    contextBuilder.orderBy(),
                    analysis.orderBy().reverseFlags(),
                    analysis.orderBy().nullsFirst()
            );
            topN.outputs(outputs);
            return topN;
        }
        return null;
    }

    private boolean requireLimitOnReducer(SelectAnalyzedStatement analysis, boolean aggregationsWrappedInScalar) {
        return (analysis.limit() != null
                || analysis.offset() > 0
                || aggregationsWrappedInScalar);
    }

    /**
     * distributed collect on mapper nodes
<<<<<<< HEAD
     * with merge on reducer to final (they have row authority)
     * <p/>
     * final merge on handler
     */
    private void distributedGroupBy(SelectAnalyzedStatement analysis,
                                    TableInfo tableInfo,
                                    WhereClauseContext whereClauseContext,
                                    Plan plan) {
        PlannerContextBuilder contextBuilder = new PlannerContextBuilder(2, unwrap(analysis.groupBy()))
                .output(unwrap(analysis.outputSymbols()))
                .orderBy(unwrap(analysis.orderBy().orderBySymbols()));

        Symbol havingClause = unwrap(analysis.havingClause());
        if (havingClause != null && havingClause.symbolType() == SymbolType.FUNCTION) {
            // replace aggregation symbols with input columns from previous projection
            havingClause = contextBuilder.having(havingClause);
        }

        // collector
        contextBuilder.addProjection(new GroupProjection(
                contextBuilder.groupBy(), contextBuilder.aggregations()));
        CollectNode collectNode = PlanNodeBuilder.distributingCollect(
                tableInfo,
                whereClauseContext.whereClause(),
                contextBuilder.toCollect(),
                nodesFromTable(tableInfo, whereClauseContext.whereClause()),
                contextBuilder.getAndClearProjections()
        );
        plan.add(collectNode);

        contextBuilder.nextStep();

        // mergeNode for reducer
        contextBuilder.addProjection(new GroupProjection(
                contextBuilder.groupBy(),
                contextBuilder.aggregations()));


        if (havingClause != null) {
            FilterProjection fp = new FilterProjection((Function)havingClause);
            /**
             * Pass through outputs from previous group by projection as-is.
             * In case group by has more outputs than the select statement strip those outputs away.
             *
             * E.g.
             *      select count(*), name from t having avg(y) > 10
             *
             * output from group by projection:
             *      name, count(*), avg(y)
             *
             * outputs from fp:
             *      name, count(*)
             *
             * Any additional aggregations in the having clause that are not part of the selectList must come
             * AFTER the selectList aggregations
             */
            fp.outputs(contextBuilder.genInputColumns(collectNode.finalProjection().get().outputs(), analysis.outputSymbols().size()));
            contextBuilder.addProjection(fp);
        }
        TopNProjection topNForReducer = getTopNForReducer(analysis, contextBuilder, contextBuilder.outputs());
        if (topNForReducer != null) {
            contextBuilder.addProjection(topNForReducer);
        }

        MergeNode mergeNode = PlanNodeBuilder.distributedMerge(
                collectNode,
                contextBuilder.getAndClearProjections());
        plan.add(mergeNode);


        List<Symbol> outputs;
        List<Symbol> orderBy;
        if (topNForReducer == null) {
            orderBy = contextBuilder.orderBy();
            outputs = contextBuilder.outputs();
        } else {
            orderBy = contextBuilder.passThroughOrderBy();
            outputs = contextBuilder.passThroughOutputs();
        }
        // mergeNode handler
        TopNProjection topN = new TopNProjection(
                firstNonNull(analysis.limit(), Constants.DEFAULT_SELECT_LIMIT),
                analysis.offset(),
                orderBy,
                analysis.orderBy().reverseFlags(),
                analysis.orderBy().nullsFirst()
        );
        topN.outputs(outputs);
        MergeNode localMergeNode = PlanNodeBuilder.localMerge(ImmutableList.<Projection>of(topN), mergeNode);
        plan.add(localMergeNode);
    }

    /**
     * distributed collect on mapper nodes
=======
>>>>>>> f4223965
     * with merge on reducer to final (they have row authority) and index write
     * if no limit and not offset is set
     * <p/>
     * final merge + index write on handler if limit or offset is set
     */
    private void distributedWriterGroupBy(SelectAnalyzedStatement analysis,
                                          TableInfo tableInfo,
                                          WhereClauseContext whereClauseContext,
                                          Plan plan,
                                          Projection writerProjection) {
        boolean ignoreSorting = !analysis.isLimited();
        PlannerContextBuilder contextBuilder = new PlannerContextBuilder(2, unwrap(analysis.groupBy()), ignoreSorting)
                .output(unwrap(analysis.outputSymbols()))
                .orderBy(unwrap(analysis.orderBy().orderBySymbols()));

        Symbol havingClause = unwrap(analysis.havingClause());
        if (havingClause != null && havingClause.symbolType() == SymbolType.FUNCTION) {
            // replace aggregation symbols with input columns from previous projection
            havingClause = contextBuilder.having(havingClause);
        }

        // collector
        contextBuilder.addProjection(new GroupProjection(
                contextBuilder.groupBy(), contextBuilder.aggregations()));
        CollectNode collectNode = PlanNodeBuilder.distributingCollect(
                tableInfo,
                whereClauseContext.whereClause(),
                contextBuilder.toCollect(),
                nodesFromTable(tableInfo, whereClauseContext.whereClause()),
                contextBuilder.getAndClearProjections()
        );
        plan.add(collectNode);

        contextBuilder.nextStep();

        // mergeNode for reducer

        contextBuilder.addProjection(new GroupProjection(
                contextBuilder.groupBy(),
                contextBuilder.aggregations()));


        if (havingClause != null) {
            FilterProjection fp = new FilterProjection((Function)havingClause);
            fp.outputs(contextBuilder.genInputColumns(collectNode.finalProjection().get().outputs(), analysis.outputSymbols().size()));
            contextBuilder.addProjection(fp);
        }

        boolean topNDone = false;
        if (analysis.isLimited()) {
            topNDone = true;
            TopNProjection topN = new TopNProjection(
                    firstNonNull(analysis.limit(), Constants.DEFAULT_SELECT_LIMIT) + analysis.offset(),
                    0,
                    unwrap(analysis.orderBy().orderBySymbols()),
                    analysis.orderBy().reverseFlags(),
                    analysis.orderBy().nullsFirst()
            );
            topN.outputs(contextBuilder.outputs());
            contextBuilder.addProjection((topN));
        } else {
            contextBuilder.addProjection((writerProjection));
        }

        MergeNode mergeNode = PlanNodeBuilder.distributedMerge(collectNode, contextBuilder.getAndClearProjections());
        plan.add(mergeNode);


        // local merge on handler
        if (analysis.isLimited()) {
            List<Symbol> outputs;
            List<Symbol> orderBy;
            if (topNDone) {
                orderBy = contextBuilder.passThroughOrderBy();
                outputs = contextBuilder.passThroughOutputs();
            } else {
                orderBy = contextBuilder.orderBy();
                outputs = contextBuilder.outputs();
            }
            // mergeNode handler
            TopNProjection topN = new TopNProjection(
                    firstNonNull(analysis.limit(), Constants.DEFAULT_SELECT_LIMIT),
                    analysis.offset(),
                    orderBy,
                    analysis.orderBy().reverseFlags(),
                    analysis.orderBy().nullsFirst()
            );
            topN.outputs(outputs);
            contextBuilder.addProjection(topN);
            contextBuilder.addProjection(writerProjection);
        } else {
            // sum up distributed indexWriter results
            contextBuilder.addProjection(localMergeProjection());
        }
        MergeNode localMergeNode = PlanNodeBuilder.localMerge(contextBuilder.getAndClearProjections(), mergeNode);
        plan.add(localMergeNode);
    }

    private List<String> nodesFromTable(TableInfo tableInfo, WhereClause whereClause) {
        return Lists.newArrayList(tableInfo.getRouting(whereClause).nodes());
    }

    private void ESIndex(InsertFromValuesAnalyzedStatement analysis, Plan plan) {
        String[] indices;
        if (analysis.tableInfo().isPartitioned()) {
            List<String> partitions = analysis.generatePartitions();
            indices = partitions.toArray(new String[partitions.size()]);
        } else {
            indices = new String[]{ analysis.tableInfo().ident().esName() };
        }

        ESIndexNode indexNode = new ESIndexNode(
                indices,
                analysis.sourceMaps(),
                analysis.ids(),
                analysis.routingValues(),
                analysis.tableInfo().isPartitioned(),
                analysis.isBulkRequest()
        );
        plan.add(indexNode);
    }

    static List<DataType> extractDataTypes(List<Projection> projections, @Nullable List<DataType> inputTypes) {
        if (projections.size() == 0){
            return inputTypes;
        }
        int projectionIdx = projections.size() - 1;
        Projection lastProjection = projections.get(projectionIdx);
        List<DataType> types = new ArrayList<>(lastProjection.outputs().size());
        List<DataType> dataTypes = firstNonNull(inputTypes, ImmutableList.<DataType>of());

        for (int c = 0; c < lastProjection.outputs().size(); c++) {
            types.add(resolveType(projections, projectionIdx, c, dataTypes));
        }
        return types;
    }

    private static DataType resolveType(List<Projection> projections, int projectionIdx, int columnIdx, List<DataType> inputTypes) {
        Projection projection = projections.get(projectionIdx);
        Symbol symbol = projection.outputs().get(columnIdx);
        DataType type = symbol.valueType();
        if (type == null || (type.equals(DataTypes.UNDEFINED) && symbol instanceof InputColumn)) {
            if (projectionIdx > 0) {
                if (symbol instanceof InputColumn) {
                    columnIdx = ((InputColumn) symbol).index();
                }
                return resolveType(projections, projectionIdx - 1, columnIdx, inputTypes);
            } else {
                assert symbol instanceof InputColumn; // otherwise type shouldn't be null
                return inputTypes.get(((InputColumn) symbol).index());
            }
        }

        return type;
    }


    /**
     * return the ES index names the query should go to
     */
    public static String[] indices(TableInfo tableInfo, WhereClause whereClause) {
        String[] indices;

        if (whereClause.noMatch()) {
            indices = org.elasticsearch.common.Strings.EMPTY_ARRAY;
        } else if (!tableInfo.isPartitioned()) {
            // table name for non-partitioned tables
            indices = new String[]{ tableInfo.ident().name() };
        } else if (whereClause.partitions().isEmpty()) {
            if (whereClause.noMatch()) {
                return new String[0];
            }

            // all partitions
            indices = new String[tableInfo.partitions().size()];
            for (int i = 0; i < tableInfo.partitions().size(); i++) {
                indices[i] = tableInfo.partitions().get(i).stringValue();
            }
        } else {
            indices = whereClause.partitions().toArray(new String[whereClause.partitions().size()]);
        }
        return indices;
    }

    private AggregationProjection localMergeProjection() {
        if (localMergeProjection == null) {
            localMergeProjection = new AggregationProjection(
                    Arrays.asList(new Aggregation(
                                    functions.getSafe(
                                            new FunctionIdent(SumAggregation.NAME, Arrays.<DataType>asList(LongType.INSTANCE))
                                    ).info(),
                                    Arrays.<Symbol>asList(new InputColumn(0, DataTypes.LONG)),
                                    Aggregation.Step.ITER,
                                    Aggregation.Step.FINAL
                            )
                    )
            );
        }
        return localMergeProjection;
    }

    private class RelationPlanner extends RelationVisitor<Context, Plan> {

        @Override
        public Plan visitSelectAnalyzedStatement(SelectAnalyzedStatement statement, Context context) {
            /**
             * in case of insert from query the indexWriterProjection is set.
             * New consumingPlanner will handle Insert-From-Query differently and therefore can't handle the
             * indexWriterProjection so if it is set fallback to old planner logic
             */
            if (!context.indexWriterProjection.isPresent()) {
                ConsumingPlanner consumingPlanner = new ConsumingPlanner(analysisMetaData);
                Plan plan = consumingPlanner.plan(statement);
                if (plan != null) {
                    return plan;
                }
            }

            assert statement.sources().size() == 1 : "more then 1 source is not supported";
            AnalyzedRelation sourceRelation = Iterables.getOnlyElement(statement.sources().entrySet()).getValue();
            assert sourceRelation instanceof TableRelation : "source must be a TableRelation";

            TableRelation tableRelation = (TableRelation) sourceRelation;
            WhereClauseAnalyzer whereClauseAnalyzer = new WhereClauseAnalyzer(analysisMetaData, tableRelation);
            WhereClauseContext whereClauseContext = whereClauseAnalyzer.analyze(unwrap(statement.whereClause()));
            TableInfo tableInfo = tableRelation.tableInfo();

            for (Symbol symbol : statement.orderBy().orderBySymbols()) {
                SortSymbolValidator.validate(symbol, tableInfo.partitionedBy());
            }

            if (tableInfo.schemaInfo().systemSchema() && whereClauseContext.whereClause().hasQuery()) {
                ensureNoLuceneOnlyPredicates(whereClauseContext.whereClause().query());
            }
            Plan plan = new Plan();
            if (statement.hasGroupBy()) {
                groupBy(statement, tableInfo, whereClauseContext, plan, context);
            } else if (statement.hasAggregates()) {
                globalAggregates(statement, tableInfo, whereClauseContext, plan, context);
            } else {
                assert !(!context.indexWriterProjection.isPresent()
                        && tableInfo.rowGranularity().ordinal() >= RowGranularity.DOC.ordinal() &&
                        tableInfo.getRouting(whereClauseContext.whereClause()).hasLocations() &&
                        tableInfo.schemaInfo().name().equals(ReferenceInfos.DEFAULT_SCHEMA_NAME)) : "ConsumingPlanner should have produced a plan for QTF";

                normalSelect(statement, tableInfo, whereClauseContext, plan, context);
            }
            return plan;
        }

        @Override
        public Plan visitAnalyzedRelation(AnalyzedRelation relation, Context context) {
            throw new UnsupportedOperationException(String.format("relation \"%s\" can't be planned", relation));
        }
    }

    private void ensureNoLuceneOnlyPredicates(Symbol query) {
        NoPredicateVisitor noPredicateVisitor = new NoPredicateVisitor();
        noPredicateVisitor.process(query, null);
    }

    private static class NoPredicateVisitor extends SymbolVisitor<Void, Void> {
        @Override
        public Void visitFunction(Function symbol, Void context) {
            if (symbol.info().ident().name().equals(MatchPredicate.NAME)) {
                throw new UnsupportedFeatureException("Cannot use match predicate on system tables");
            }
            for (Symbol argument : symbol.arguments()) {
                process(argument, context);
            }
            return null;
        }
    }
}
<|MERGE_RESOLUTION|>--- conflicted
+++ resolved
@@ -628,18 +628,12 @@
         } else if (context.indexWriterProjection.isPresent()) {
             distributedWriterGroupBy(analysis, tableInfo, whereClauseContext, plan, context.indexWriterProjection.get());
         } else {
-<<<<<<< HEAD
-            logger.debug("choosing distributed group by for {}", analysis);
-            distributedGroupBy(analysis, tableInfo, whereClauseContext, plan);
-=======
             assert false : "this case should have been handled in the ConsumingPlanner";
->>>>>>> f4223965
         }
     }
 
     private static boolean requiresDistribution(SelectAnalyzedStatement analysis, TableInfo tableInfo) {
         Routing routing = tableInfo.getRouting(analysis.whereClause());
-<<<<<<< HEAD
         if (!routing.hasLocations()) return false;
         if (routing.locations().size() > 1) return true;
         Map<String, Map<String, Set<Integer>>> locations = routing.locations();
@@ -650,38 +644,9 @@
     }
 
     private boolean groupedByClusteredColumnOrPrimaryKeys(SelectAnalyzedStatement analysis, TableInfo tableInfo) {
-        List<Symbol> groupBy = analysis.groupBy();
+        List<Symbol> groupBy = unwrap(analysis.groupBy());
         assert groupBy != null;
-        if (groupBy.size() > 1) {
-            return groupedByPrimaryKeys(groupBy, tableInfo.primaryKey());
-        }
-
-        // this also handles the case if there is only one primary key.
-        // as clustered by column == pk column  in that case
-        Symbol groupByKey = unwrap(groupBy.get(0));
-        return (groupByKey instanceof Reference
-                && ((Reference) groupByKey).info().ident().columnIdent().equals(tableInfo.clusteredBy()));
-    }
-
-    private boolean groupedByPrimaryKeys(List<Symbol> groupBy, List<ColumnIdent> primaryKeys) {
-        if (groupBy.size() != primaryKeys.size()) {
-            return false;
-        }
-        for (int i = 0, groupBySize = groupBy.size(); i < groupBySize; i++) {
-            Symbol groupBySymbol = unwrap(groupBy.get(i));
-            if (groupBySymbol instanceof Reference) {
-                ColumnIdent pkIdent = primaryKeys.get(i);
-                if (!pkIdent.equals(((Reference) groupBySymbol).info().ident().columnIdent())) {
-                    return false;
-                }
-            } else {
-                return false;
-            }
-        }
-        return true;
-=======
-        return GroupByConsumer.requiresDistribution(tableInfo, unwrap(analysis.groupBy()), routing);
->>>>>>> f4223965
+        return GroupByConsumer.groupedByClusteredColumnOrPrimaryKeys(tableInfo, groupBy);
     }
 
     /**
@@ -799,25 +764,15 @@
         boolean ignoreSorting = context.indexWriterProjection.isPresent()
                 && analysis.limit() == null
                 && analysis.offset() == TopN.NO_OFFSET;
-<<<<<<< HEAD
-=======
+
 
         List<Symbol> groupBy = unwrap(analysis.groupBy());
-        boolean groupedByClusteredPk = GroupByConsumer.groupedByClusteredColumnOrPrimaryKeys(tableInfo, groupBy);
->>>>>>> f4223965
-
         int numAggregationSteps = 2;
 
         PlannerContextBuilder contextBuilder =
-<<<<<<< HEAD
-                new PlannerContextBuilder(numAggregationSteps, unwrap(analysis.groupBy()), ignoreSorting)
-                        .output(unwrap(analysis.outputSymbols()))
-                        .orderBy(unwrap(analysis.orderBy().orderBySymbols()));
-=======
                 new PlannerContextBuilder(numAggregationSteps, groupBy, ignoreSorting)
                 .output(unwrap(analysis.outputSymbols()))
                 .orderBy(unwrap(analysis.orderBy().orderBySymbols()));
->>>>>>> f4223965
 
         Symbol havingClause = null;
         Symbol having = unwrap(analysis.havingClause());
@@ -899,103 +854,6 @@
 
     /**
      * distributed collect on mapper nodes
-<<<<<<< HEAD
-     * with merge on reducer to final (they have row authority)
-     * <p/>
-     * final merge on handler
-     */
-    private void distributedGroupBy(SelectAnalyzedStatement analysis,
-                                    TableInfo tableInfo,
-                                    WhereClauseContext whereClauseContext,
-                                    Plan plan) {
-        PlannerContextBuilder contextBuilder = new PlannerContextBuilder(2, unwrap(analysis.groupBy()))
-                .output(unwrap(analysis.outputSymbols()))
-                .orderBy(unwrap(analysis.orderBy().orderBySymbols()));
-
-        Symbol havingClause = unwrap(analysis.havingClause());
-        if (havingClause != null && havingClause.symbolType() == SymbolType.FUNCTION) {
-            // replace aggregation symbols with input columns from previous projection
-            havingClause = contextBuilder.having(havingClause);
-        }
-
-        // collector
-        contextBuilder.addProjection(new GroupProjection(
-                contextBuilder.groupBy(), contextBuilder.aggregations()));
-        CollectNode collectNode = PlanNodeBuilder.distributingCollect(
-                tableInfo,
-                whereClauseContext.whereClause(),
-                contextBuilder.toCollect(),
-                nodesFromTable(tableInfo, whereClauseContext.whereClause()),
-                contextBuilder.getAndClearProjections()
-        );
-        plan.add(collectNode);
-
-        contextBuilder.nextStep();
-
-        // mergeNode for reducer
-        contextBuilder.addProjection(new GroupProjection(
-                contextBuilder.groupBy(),
-                contextBuilder.aggregations()));
-
-
-        if (havingClause != null) {
-            FilterProjection fp = new FilterProjection((Function)havingClause);
-            /**
-             * Pass through outputs from previous group by projection as-is.
-             * In case group by has more outputs than the select statement strip those outputs away.
-             *
-             * E.g.
-             *      select count(*), name from t having avg(y) > 10
-             *
-             * output from group by projection:
-             *      name, count(*), avg(y)
-             *
-             * outputs from fp:
-             *      name, count(*)
-             *
-             * Any additional aggregations in the having clause that are not part of the selectList must come
-             * AFTER the selectList aggregations
-             */
-            fp.outputs(contextBuilder.genInputColumns(collectNode.finalProjection().get().outputs(), analysis.outputSymbols().size()));
-            contextBuilder.addProjection(fp);
-        }
-        TopNProjection topNForReducer = getTopNForReducer(analysis, contextBuilder, contextBuilder.outputs());
-        if (topNForReducer != null) {
-            contextBuilder.addProjection(topNForReducer);
-        }
-
-        MergeNode mergeNode = PlanNodeBuilder.distributedMerge(
-                collectNode,
-                contextBuilder.getAndClearProjections());
-        plan.add(mergeNode);
-
-
-        List<Symbol> outputs;
-        List<Symbol> orderBy;
-        if (topNForReducer == null) {
-            orderBy = contextBuilder.orderBy();
-            outputs = contextBuilder.outputs();
-        } else {
-            orderBy = contextBuilder.passThroughOrderBy();
-            outputs = contextBuilder.passThroughOutputs();
-        }
-        // mergeNode handler
-        TopNProjection topN = new TopNProjection(
-                firstNonNull(analysis.limit(), Constants.DEFAULT_SELECT_LIMIT),
-                analysis.offset(),
-                orderBy,
-                analysis.orderBy().reverseFlags(),
-                analysis.orderBy().nullsFirst()
-        );
-        topN.outputs(outputs);
-        MergeNode localMergeNode = PlanNodeBuilder.localMerge(ImmutableList.<Projection>of(topN), mergeNode);
-        plan.add(localMergeNode);
-    }
-
-    /**
-     * distributed collect on mapper nodes
-=======
->>>>>>> f4223965
      * with merge on reducer to final (they have row authority) and index write
      * if no limit and not offset is set
      * <p/>
